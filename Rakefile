abort "Please use Ruby 1.9 to build Ember.js!" if RUBY_VERSION !~ /^1\.9/

require "bundler/setup"
require "erb"
require "uglifier"

# for now, the SproutCore compiler will be used to compile Ember.js
require "sproutcore"

LICENSE = File.read("generators/license.js")

## Some Ember modules expect an exports object to exist. Mock it out.

module SproutCore
  module Compiler
    class Entry
      def body
        "\n(function(exports) {\n#{@raw_body}\n})({});\n"
      end
    end
  end
end

## HELPERS ##

def strip_require(file)
  result = File.read(file)
  result.gsub!(%r{^\s*require\(['"]([^'"])*['"]\);?\s*}, "")
  result
end

def strip_ember_assert(file)
  result = File.read(file)
  result.gsub!(%r{^(\s)+ember_assert\((.*)\).*$}, "")
  result
end

def uglify(file)
  uglified = Uglifier.compile(File.read(file))
  "#{LICENSE}\n#{uglified}"
end

# Set up the intermediate and output directories for the interim build process

SproutCore::Compiler.intermediate = "tmp/intermediate"
SproutCore::Compiler.output       = "tmp/static"

# Create a compile task for an Ember package. This task will compute
# dependencies and output a single JS file for a package.
def compile_package_task(input, output=input)
  js_tasks = SproutCore::Compiler::Preprocessors::JavaScriptTask.with_input "packages/#{input}/lib/**/*.js", "."
  SproutCore::Compiler::CombineTask.with_tasks js_tasks, "#{SproutCore::Compiler.intermediate}/#{output}"
end

## TASKS ##

# Create ember:package tasks for each of the Ember packages
namespace :ember do
<<<<<<< HEAD
  %w(metal runtime handlebars views states datetime).each do |package|
    task package => compile_package_task("sproutcore-#{package}", "ember-#{package}")
=======
  %w(metal runtime handlebars views states).each do |package|
    task package => compile_package_task("ember-#{package}", "ember-#{package}")
>>>>>>> 6c2ef798
  end
end

# Create a handlebars task
task :handlebars => compile_package_task("handlebars")

# Create a metamorph task
task :metamorph => compile_package_task("metamorph")

# Create a build task that depends on all of the package dependencies
task :build => ["ember:metal", "ember:runtime", "ember:handlebars", "ember:views", "ember:states", "ember:datetime", :handlebars, :metamorph]

distributions = {
  "ember" => ["handlebars", "ember-metal", "ember-runtime", "ember-views", "ember-states", "metamorph", "ember-handlebars"],
  "ember-datetime" => ["ember-datetime"]
}

<<<<<<< HEAD
distributions.each do |name, libraries|
  # Strip out require lines. For the interim, requires are
  # precomputed by the compiler so they are no longer necessary at runtime.
  file "dist/#{name}.js" => :build do
    puts "Generating #{name}.js"
=======
  File.open("dist/ember.prod.js", "w") do |file|
    file.puts strip_ember_assert("dist/ember.js")
  end
>>>>>>> 6c2ef798

    mkdir_p "dist"

    File.open("dist/#{name}.js", "w") do |file|
      libraries.each do |library|
        file.puts strip_require("tmp/static/#{library}.js")
      end
    end
  end

  # Minified distribution
  file "dist/#{name}.min.js" => "dist/#{name}.js" do
    puts "Generating #{name}.min.js"

    File.open("dist/#{name}.prod.js", "w") do |file|
      file.puts strip_sc_assert("dist/#{name}.js")
    end

    File.open("dist/#{name}.min.js", "w") do |file|
      file.puts uglify("dist/#{name}.prod.js")
    end

    rm "dist/#{name}.prod.js"
  end
end

EMBER_VERSION = File.read("VERSION").strip

desc "bump the version to the specified version"
task :bump_version, :version do |t, args|
  version = args[:version]

  File.open("VERSION", "w") { |file| file.write version }

  # Bump the version of subcomponents required by the "umbrella" ember
  # package.
  contents = File.read("packages/ember/package.json")
  contents.gsub! %r{"ember-(\w+)": .*$} do
    %{"ember-#{$1}": "#{version}"}
  end

  File.open("packages/ember/package.json", "w") do |file|
    file.write contents
  end

  # Bump the version of each component package
  Dir["packages/ember*/package.json", "package.json"].each do |package|
    contents = File.read(package)
    contents.gsub! %r{"version": .*$}, %{"version": "#{version}",}
    contents.gsub! %r{"(ember-?\w*)": [^\n\{,]*(,?)$} do
      %{"#{$1}": "#{version}"#{$2}}
    end

    File.open(package, "w") { |file| file.write contents }
  end

  sh %{git add VERSION package.json packages/**/package.json}
  sh %{git commit -m "Bump version to #{version}"}
end

## STARTER KIT ##

namespace :starter_kit do
  ember_output = "tmp/starter-kit/js/libs/ember-#{EMBER_VERSION}.js"
  ember_min_output = "tmp/starter-kit/js/libs/ember-#{EMBER_VERSION}.min.js"

  task :pull => "tmp/starter-kit" do
    Dir.chdir("tmp/starter-kit") do
      sh "git pull origin master"
    end
  end

  task :clean => :pull do
    Dir.chdir("tmp/starter-kit") do
      rm_rf Dir["js/libs/ember*.js"]
    end
  end

  task "dist/starter-kit.#{EMBER_VERSION}.zip" => ["tmp/starter-kit/index.html"] do
    mkdir_p "dist"

    Dir.chdir("tmp") do
      sh %{zip -r ../dist/starter-kit.#{EMBER_VERSION}.zip starter-kit -x "starter-kit/.git/*"}
    end
  end

  file ember_output => [:clean, "tmp/starter-kit", "dist/ember.js"] do
    sh "cp dist/ember.js #{ember_output}"
  end

  file ember_min_output => [:clean, "tmp/starter-kit", "dist/ember.min.js"] do
    sh "cp dist/ember.min.js #{ember_min_output}"
  end

  file "tmp/starter-kit" do
    mkdir_p "tmp"

    Dir.chdir("tmp") do
      sh "git clone git://github.com/emberjs/starter-kit.git"
    end
  end

  file "tmp/starter-kit/index.html" => [ember_output, ember_min_output] do
    index = File.read("tmp/starter-kit/index.html")
    index.gsub! %r{<script src="js/libs/ember-\d\.\d.*</script>},
      %{<script src="js/libs/ember-#{EMBER_VERSION}.min.js"></script>}

    File.open("tmp/starter-kit/index.html", "w") { |f| f.write index }
  end

  task :index => "tmp/starter-kit/index.html"

  desc "Build the Ember.js starter kit"
  task :build => "dist/starter-kit.#{EMBER_VERSION}.zip"
end

desc "Build Ember.js"
task :dist => distributions.keys.map {|name| "dist/#{name}.min.js"}

desc "Clean build artifacts from previous builds"
task :clean do
  sh "rm -rf tmp && rm -rf dist"
end

task :default => :dist<|MERGE_RESOLUTION|>--- conflicted
+++ resolved
@@ -56,13 +56,8 @@
 
 # Create ember:package tasks for each of the Ember packages
 namespace :ember do
-<<<<<<< HEAD
   %w(metal runtime handlebars views states datetime).each do |package|
-    task package => compile_package_task("sproutcore-#{package}", "ember-#{package}")
-=======
-  %w(metal runtime handlebars views states).each do |package|
     task package => compile_package_task("ember-#{package}", "ember-#{package}")
->>>>>>> 6c2ef798
   end
 end
 
@@ -80,17 +75,11 @@
   "ember-datetime" => ["ember-datetime"]
 }
 
-<<<<<<< HEAD
 distributions.each do |name, libraries|
   # Strip out require lines. For the interim, requires are
   # precomputed by the compiler so they are no longer necessary at runtime.
   file "dist/#{name}.js" => :build do
     puts "Generating #{name}.js"
-=======
-  File.open("dist/ember.prod.js", "w") do |file|
-    file.puts strip_ember_assert("dist/ember.js")
-  end
->>>>>>> 6c2ef798
 
     mkdir_p "dist"
 
@@ -106,7 +95,7 @@
     puts "Generating #{name}.min.js"
 
     File.open("dist/#{name}.prod.js", "w") do |file|
-      file.puts strip_sc_assert("dist/#{name}.js")
+      file.puts strip_ember_assert("dist/#{name}.js")
     end
 
     File.open("dist/#{name}.min.js", "w") do |file|
