--- conflicted
+++ resolved
@@ -191,7 +191,6 @@
 
     // There is no require for this in the code
     if (dist == 'spade') {
-      minispade.require('handlebars');
       minispade.require('ember-debug');
     }
 
@@ -200,11 +199,7 @@
       re = new RegExp('^'+packageName+'/([^/]+)');
 
       if (dist == 'spade') {
-<<<<<<< HEAD
-        minispade.require('ember-debug');
-=======
         minispade.require(packageName);
->>>>>>> b4563706
       }
 
       for (moduleName in minispade.modules) {
