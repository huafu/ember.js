# Ember.js [![Build Status](https://secure.travis-ci.org/emberjs/ember.js.png?branch=master)](http://travis-ci.org/emberjs/ember.js) [![Code Climate](https://codeclimate.com/github/emberjs/ember.js.png)](https://codeclimate.com/github/emberjs/ember.js)

Ember.js is a JavaScript framework that does all of the heavy lifting
that you'd normally have to do by hand. There are tasks that are common
to every web app; Ember.js does those things for you, so you can focus
on building killer features and UI.

These are the three features that make Ember.js a joy to use:

1. Bindings
2. Computed properties
3. Auto-updating templates

## Bindings

Use bindings to keep properties between two different objects in sync.
You just declare a binding once, and Ember.js will make sure changes get
propagated in either direction.

Here's how you create a binding between two objects:

```javascript
MyApp.president = Ember.Object.create({
  name: "Barack Obama"
});

MyApp.country = Ember.Object.create({
  // Ending a property with 'Binding' tells Ember.js to
  // create a binding to the presidentName property.
  presidentNameBinding: 'MyApp.president.name'
});

// Later, after Ember has resolved bindings...
MyApp.country.get('presidentName');
// "Barack Obama"
```
Bindings allow you to architect your application using the MVC
(Model-View-Controller) pattern, then rest easy knowing that data will
always flow correctly from layer to layer.

## Computed Properties

Computed properties allow you to treat a function like a property:

``` javascript
MyApp.President = Ember.Object.extend({
  firstName: "Barack",
  lastName: "Obama",

  fullName: function() {
    return this.get('firstName') + ' ' + this.get('lastName');

    // Call this flag to mark the function as a property
  }.property()
});

MyApp.president = MyApp.President.create();
MyApp.president.get('fullName');
// "Barack Obama"
```

Treating a function like a property is useful because they can work with
bindings, just like any other property.

Many computed properties have dependencies on other properties. For
example, in the above example, the `fullName` property depends on
`firstName` and `lastName` to determine its value. You can tell Ember.js
about these dependencies like this:

``` javascript
MyApp.President = Ember.Object.extend({
  firstName: "Barack",
  lastName: "Obama",

  fullName: function() {
    return this.get('firstName') + ' ' + this.get('lastName');

    // Tell Ember.js that this computed property depends on firstName
    // and lastName
  }.property('firstName', 'lastName')
});
```

Make sure you list these dependencies so Ember.js knows when to update
bindings that connect to a computed property.

## Auto-updating Templates

Ember.js uses Handlebars, a semantic templating library. To take data
from your JavaScript application and put it into the DOM, create a
`<script>` tag and put it into your HTML, wherever you'd like the value
to appear:

``` html
<script type="text/x-handlebars">
  The President of the United States is {{MyApp.president.fullName}}.
</script>
```

Here's the best part: templates are bindings-aware. That means that if
you ever change the value of the property that you told us to display,
we'll update it for you automatically. And because you've specified
dependencies, changes to *those* properties are reflected as well.

Hopefully you can see how all three of these powerful tools work
together: start with some primitive properties, then start building up
more sophisticated properties and their dependencies using computed
properties. Once you've described the data, you only have to say
how it gets displayed once, and Ember.js takes care of the rest. It
doesn't matter how the underlying data changes, whether from an XHR
request or the user performing an action; your user interface always
stays up-to-date. This eliminates entire categories of edge cases that
developers struggle with every day.

# Getting Started

For new users, we recommend downloading the [Ember.js Starter
Kit](https://github.com/emberjs/starter-kit/tags), which includes
everything you need to get started.

# Building Ember.js

1. Ensure that you have a recent Ruby (>= 1.9.3). There are many resources that can help;
   one of the best is [rvm](https://rvm.io/).
2. Ensure that [Bundler](http://bundler.io/) is installed (`gem install bundler`).
3. Ensure that [Node.js](http://nodejs.org/) is installed.
4. Run `bundle install` to install the necessary ruby gems.
5. Run `npm install`.
6. Run `rake dist` to build Ember.js. The builds will be placed in the `dist/` directory.

# Contribution

[See `CONTRIBUTING.md`](https://github.com/emberjs/ember.js/blob/master/CONTRIBUTING.md)

# How to Run Unit Tests


1. Follow the setup steps listed above under [Building Ember.js](#building-emberjs).

2. To start the development server, run `rackup`.

3. Then visit: `http://localhost:9292/?package=PACKAGE_NAME`. Replace
`PACKAGE_NAME` with the name of the package you want to run. For
example:

  * [Ember.js Runtime](http://localhost:9292/?package=ember-runtime)
  * [Ember.js Views](http://localhost:9292/?package=ember-views)
  * [Ember.js Handlebars](http://localhost:9292/?package=ember-handlebars)

To run multiple packages, you can separate them with commas. You can run
all the tests using the `all` package:

<http://localhost:9292/?package=all>

You can also pass `jquery=VERSION` in the test URL to test different
versions of jQuery. Default is 1.9.0.

## From the CLI

1. Install phantomjs from http://phantomjs.org

2. Run `rake test` to run a basic test suite or run `rake test[all]` to
   run a more comprehensive suite.

3. (Mac OS X Only) Run `rake ember:autotest` to automatically re-run tests
   when any files are changed.

# Building API Docs

The Ember.js API Docs provide a detailed collection of methods, classes,
and viewable source code.

NOTE: Requires node.js to generate.

See <http://emberjs.com/> for annotated introductory documentation.

## Preview API documentation

* Clone https://github.com/emberjs/website.git at the same level as the
  main Ember repo.

* From the website repo, run `rake preview`

* The docs will be available at <http://localhost:4567/api>


## Build API documentation

* From the website repo, run `rake build`

* The website, along with documentation will be built into the `build`
<<<<<<< HEAD
  directory

=======
  directory
>>>>>>> dd9434a7
<|MERGE_RESOLUTION|>--- conflicted
+++ resolved
@@ -189,9 +189,4 @@
 * From the website repo, run `rake build`
 
 * The website, along with documentation will be built into the `build`
-<<<<<<< HEAD
-  directory
-
-=======
-  directory
->>>>>>> dd9434a7
+  directory