--- conflicted
+++ resolved
@@ -520,11 +520,8 @@
   manually along with `Ember.propertyDidChange()` which you should call just
   after the property value changes.
 
-<<<<<<< HEAD
   @memberOf Ember
 
-=======
->>>>>>> 626d23f6
   @param {Object} obj
     The object with the property that will change
 
@@ -552,13 +549,9 @@
   reason you can't directly watch a property you can invoke this method
   manually along with `Ember.propertyWilLChange()` which you should call just
   before the property value changes.
-<<<<<<< HEAD
-  
+
   @memberOf Ember
-  
-=======
-
->>>>>>> 626d23f6
+
   @param {Object} obj
     The object with the property that will change
 
