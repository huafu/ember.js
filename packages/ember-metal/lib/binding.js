// ==========================================================================
// Project:  Ember Runtime
// Copyright: ©2011 Strobe Inc. and contributors.
// License:   Licensed under MIT license (see license.js)
// ==========================================================================
/*globals ember_assert */

require('ember-metal/core'); // Ember.Logger
require('ember-metal/accessors'); // get, getPath, setPath, trySetPath
require('ember-metal/utils'); // guidFor, isArray, meta
require('ember-metal/observer'); // addObserver, removeObserver
require('ember-metal/run_loop'); // Ember.run.schedule

// ..........................................................
// CONSTANTS
//


/**
  @static

  Debug parameter you can turn on. This will log all bindings that fire to
  the console. This should be disabled in production code. Note that you
  can also enable this from the console or temporarily.

  @type Boolean
  @default false
*/
Ember.LOG_BINDINGS = false || !!Ember.ENV.LOG_BINDINGS;

/**
  @static

  Performance paramter. This will benchmark the time spent firing each
  binding.

  @type Boolean
*/
Ember.BENCHMARK_BINDING_NOTIFICATIONS = !!Ember.ENV.BENCHMARK_BINDING_NOTIFICATIONS;

/**
  @static

  Performance parameter. This will benchmark the time spend configuring each
  binding.

  @type Boolean
*/
Ember.BENCHMARK_BINDING_SETUP = !!Ember.ENV.BENCHMARK_BINDING_SETUP;


/**
  @static

  Default placeholder for multiple values in bindings.

  @type String
  @default '@@MULT@@'
*/
Ember.MULTIPLE_PLACEHOLDER = '@@MULT@@';

/**
  @static

  Default placeholder for empty values in bindings.  Used by notEmpty()
  helper unless you specify an alternative.

  @type String
  @default '@@EMPTY@@'
*/
Ember.EMPTY_PLACEHOLDER = '@@EMPTY@@';

// ..........................................................
// TYPE COERCION HELPERS
//

// Coerces a non-array value into an array.
/** @private */
function MULTIPLE(val) {
  if (val instanceof Array) return val;
  if (val === undefined || val === null) return [];
  return [val];
}

// Treats a single-element array as the element. Otherwise
// returns a placeholder.
/** @private */
function SINGLE(val, placeholder) {
  if (val instanceof Array) {
    if (val.length>1) return placeholder;
    else return val[0];
  }
  return val;
}

// Coerces the binding value into a Boolean.

var BOOL = {
  to: function (val) {
    return !!val;
  }
};

// Returns the Boolean inverse of the value.
var NOT = {
  to: function NOT(val) {
    return !val;
  }
};

var get     = Ember.get,
    getPath = Ember.getPath,
    setPath = Ember.setPath,
    guidFor = Ember.guidFor,
    isGlobalPath = Ember.isGlobalPath;

// Applies a binding's transformations against a value.
/** @private */
function getTransformedValue(binding, val, obj, dir) {

  // First run a type transform, if it exists, that changes the fundamental
  // type of the value. For example, some transforms convert an array to a
  // single object.

  var typeTransform = binding._typeTransform;
  if (typeTransform) { val = typeTransform(val, binding._placeholder); }

  // handle transforms
  var transforms = binding._transforms,
      len        = transforms ? transforms.length : 0,
      idx;

  for(idx=0;idx<len;idx++) {
    var transform = transforms[idx][dir];
    if (transform) { val = transform.call(this, val, obj); }
  }
  return val;
}

/** @private */
function empty(val) {
  return val===undefined || val===null || val==='' || (Ember.isArray(val) && get(val, 'length')===0) ;
}

/** @private */
function getPathWithGlobals(obj, path) {
  return getPath(isGlobalPath(path) ? window : obj, path);
}

<<<<<<< HEAD
/** @private */
function getTransformedFromValue(obj, binding) {
  var operation = binding._operation,
      fromValue;
=======
function getFromValue(obj, binding) {
  var operation = binding._operation;

>>>>>>> 626d23f6
  if (operation) {
    return operation(obj, binding._from, binding._operand);
  } else {
    return getPathWithGlobals(obj, binding._from);
  }
}

<<<<<<< HEAD
/** @private */
function getTransformedToValue(obj, binding) {
  var toValue = getPath(obj, binding._to);
  return getTransformedValue(binding, toValue, obj, 'from');
=======
function getToValue(obj, binding) {
  return getPath(obj, binding._to);
>>>>>>> 626d23f6
}

/** @private */
var AND_OPERATION = function(obj, left, right) {
  return getPathWithGlobals(obj, left) && getPathWithGlobals(obj, right);
};

/** @private */
var OR_OPERATION = function(obj, left, right) {
  return getPathWithGlobals(obj, left) || getPathWithGlobals(obj, right);
};

// ..........................................................
// BINDING
//

/** @private */
var K = function() {};

/** @private */
var Binding = function(toPath, fromPath) {
  var self;

  if (this instanceof Binding) {
    self = this;
  } else {
    self = new K();
  }

  /** @private */
  self._direction = 'fwd';

  /** @private */
  self._from = fromPath;
  self._to   = toPath;

  /** @private */
  self._cache = {};

  return self;
};

K.prototype = Binding.prototype;

Binding.prototype = /** @scope Ember.Binding.prototype */ {
  // ..........................................................
  // CONFIG
  //

  /**
    This will set "from" property path to the specified value. It will not
    attempt to resolve this property path to an actual object until you
    connect the binding.

    The binding will search for the property path starting at the root object
    you pass when you connect() the binding.  It follows the same rules as
    `getPath()` - see that method for more information.

    @param {String} propertyPath the property path to connect to
    @returns {Ember.Binding} receiver
  */
  from: function(path) {
    this._from = path;
    return this;
  },

  /**
    This will set the "to" property path to the specified value. It will not
    attempt to reoslve this property path to an actual object until you
    connect the binding.

    The binding will search for the property path starting at the root object
    you pass when you connect() the binding.  It follows the same rules as
    `getPath()` - see that method for more information.

    @param {String|Tuple} propertyPath A property path or tuple
    @param {Object} [root] Root object to use when resolving the path.
    @returns {Ember.Binding} this
  */
  to: function(path) {
    this._to = path;
    return this;
  },

  /**
    Configures the binding as one way. A one-way binding will relay changes
    on the "from" side to the "to" side, but not the other way around. This
    means that if you change the "to" side directly, the "from" side may have
    a different value.

    @param {Boolean} flag
      (Optional) passing nothing here will make the binding oneWay.  You can
      instead pass false to disable oneWay, making the binding two way again.

    @returns {Ember.Binding} receiver
  */
  oneWay: function(flag) {
    this._oneWay = flag===undefined ? true : !!flag;
    return this;
  },

  /**
    Adds the specified transform to the array of transform functions.

    A transform is a hash with `to` and `from` properties. Each property
    should be a function that performs a transformation in either the
    forward or back direction.

    The functions you pass must have the following signature:

          function(value) {};

    They must also return the transformed value.

    Transforms are invoked in the order they were added. If you are
    extending a binding and want to reset the transforms, you can call
    `resetTransform()` first.

    @param {Function} transformFunc the transform function.
    @returns {Ember.Binding} this
  */
  transform: function(transform) {
    if ('function' === typeof transform) {
      transform = { to: transform };
    }

    if (!this._transforms) this._transforms = [];
    this._transforms.push(transform);
    return this;
  },

  /**
    Resets the transforms for the binding. After calling this method the
    binding will no longer transform values. You can then add new transforms
    as needed.

    @returns {Ember.Binding} this
  */
  resetTransforms: function() {
    this._transforms = null;
    return this;
  },

  /**
    Adds a transform to the chain that will allow only single values to pass.
    This will allow single values and nulls to pass through. If you pass an
    array, it will be mapped as so:

      - [] => null
      - [a] => a
      - [a,b,c] => Multiple Placeholder

    You can pass in an optional multiple placeholder or it will use the
    default.

    Note that this transform will only happen on forwarded valued. Reverse
    values are send unchanged.

    @param {String} fromPath from path or null
    @param {Object} [placeholder] Placeholder value.
    @returns {Ember.Binding} this
  */
  single: function(placeholder) {
    if (placeholder===undefined) placeholder = Ember.MULTIPLE_PLACEHOLDER;
    this._typeTransform = SINGLE;
    this._placeholder = placeholder;
    return this;
  },

  /**
    Adds a transform that will convert the passed value to an array. If
    the value is null or undefined, it will be converted to an empty array.

    @param {String} [fromPath]
    @returns {Ember.Binding} this
  */
  multiple: function() {
    this._typeTransform = MULTIPLE;
    this._placeholder = null;
    return this;
  },

  /**
    Adds a transform to convert the value to a bool value. If the value is
    an array it will return true if array is not empty. If the value is a
    string it will return true if the string is not empty.

    @returns {Ember.Binding} this
  */
  bool: function() {
    this.transform(BOOL);
    return this;
  },

  /**
    Adds a transform that will return the placeholder value if the value is
    null, undefined, an empty array or an empty string. See also notNull().

    @param {Object} [placeholder] Placeholder value.
    @returns {Ember.Binding} this
  */
  notEmpty: function(placeholder) {
    if (placeholder === null || placeholder === undefined) {
      placeholder = Ember.EMPTY_PLACEHOLDER;
    }

    this.transform({
      to: function(val) { return empty(val) ? placeholder : val; }
    });

    return this;
  },

  /**
    Adds a transform that will return the placeholder value if the value is
    null or undefined. Otherwise it will passthrough untouched. See also notEmpty().

    @param {String} fromPath from path or null
    @param {Object} [placeholder] Placeholder value.
    @returns {Ember.Binding} this
  */
  notNull: function(placeholder) {
    if (placeholder === null || placeholder === undefined) {
      placeholder = Ember.EMPTY_PLACEHOLDER;
    }

    this.transform({
      to: function(val) { return (val === null || val === undefined) ? placeholder : val; }
    });

    return this;
  },

  /**
    Adds a transform to convert the value to the inverse of a bool value. This
    uses the same transform as bool() but inverts it.

    @returns {Ember.Binding} this
  */
  not: function() {
    this.transform(NOT);
    return this;
  },

  /**
    Adds a transform that will return true if the value is null or undefined, false otherwise.

    @returns {Ember.Binding} this
  */
  isNull: function() {
    this.transform(function(val) { return val === null || val === undefined; });
    return this;
  },

  /** @private */
  toString: function() {
    var oneWay = this._oneWay ? '[oneWay]' : '';
    return "Ember.Binding<" + guidFor(this) + ">(" + this._from + " -> " + this._to + ")" + oneWay;
  },

  // ..........................................................
  // CONNECT AND SYNC
  //

  /**
    Attempts to connect this binding instance so that it can receive and relay
    changes. This method will raise an exception if you have not set the
    from/to properties yet.

    @param {Object} obj
      The root object for this binding.

    @param {Boolean} preferFromParam
      private: Normally, `connect` cannot take an object if `from` already set
      an object. Internally, we would like to be able to provide a default object
      to be used if no object was provided via `from`, so this parameter turns
      off the assertion.

    @returns {Ember.Binding} this
  */
  connect: function(obj) {
    ember_assert('Must pass a valid object to Ember.Binding.connect()', !!obj);

    var oneWay = this._oneWay, operand = this._operand;

    // add an observer on the object to be notified when the binding should be updated
    Ember.addObserver(obj, this._from, this, this.fromDidChange);

    // if there is an operand, add an observer onto it as well
    if (operand) { Ember.addObserver(obj, operand, this, this.fromDidChange); }

    // if the binding is a two-way binding, also set up an observer on the target
    // object.
    if (!oneWay) { Ember.addObserver(obj, this._to, this, this.toDidChange); }

    if (Ember.meta(obj,false).proto !== obj) { this._scheduleSync(obj, 'fwd'); }

    this._readyToSync = true;
    return this;
  },

  /**
    Disconnects the binding instance. Changes will no longer be relayed. You
    will not usually need to call this method.

    @param {Object} obj
      The root object you passed when connecting the binding.

    @returns {Ember.Binding} this
  */
  disconnect: function(obj) {
    ember_assert('Must pass a valid object to Ember.Binding.disconnect()', !!obj);

    var oneWay = this._oneWay, operand = this._operand;

    // remove an observer on the object so we're no longer notified of
    // changes that should update bindings.
    Ember.removeObserver(obj, this._from, this, this.fromDidChange);

    // if there is an operand, remove the observer from it as well
    if (operand) Ember.removeObserver(obj, operand, this, this.fromDidChange);

    // if the binding is two-way, remove the observer from the target as well
    if (!oneWay) Ember.removeObserver(obj, this._to, this, this.toDidChange);

    this._readyToSync = false; // disable scheduled syncs...
    return this;
  },

  // ..........................................................
  // PRIVATE
  //

  /** @private - called when the from side changes */
  fromDidChange: function(target) {
    this._scheduleSync(target, 'fwd');
  },

  /** @private - called when the to side changes */
  toDidChange: function(target) {
    this._scheduleSync(target, 'back');
  },

  /** @private */
  _scheduleSync: function(obj, dir) {
    var guid = guidFor(obj), existingDir = this[guid];

    // if we haven't scheduled the binding yet, schedule it
    if (!existingDir) {
      Ember.run.schedule('sync', this, this._sync, obj);
      this[guid] = dir;
    }

    // If both a 'back' and 'fwd' sync have been scheduled on the same object,
    // default to a 'fwd' sync so that it remains deterministic.
    if (existingDir === 'back' && dir === 'fwd') {
      this[guid] = 'fwd';
    }
  },

  /** @private */
  _sync: function(obj) {
    var log = Ember.LOG_BINDINGS;

    // don't synchronize destroyed objects or disconnected bindings
    if (obj.isDestroyed || !this._readyToSync) { return; }

    // get the direction of the binding for the object we are
    // synchronizing from
    var guid = guidFor(obj), direction = this[guid];

    var fromPath = this._from, toPath = this._to, lastSet;

    delete this[guid];

    if (direction === 'fwd') {
      lastSet = this._cache.back;
    } else if (direction === 'back') {
      lastSet = this._cache.fwd;
    }

    var fromValue, toValue;

    // There's a bit of duplicate logic here, but the order is important.
    //
    // We want to avoid ping-pong bindings. To do this, we store off the
    // guid of the item we are setting. Later, we avoid synchronizing
    // bindings in the other direction if the raw value we are copying
    // is the same as the guid of the last thing we set.
    //
    // Use guids here to avoid unnecessarily holding hard references
    // to objects.
    if (direction === 'fwd') {
      fromValue = getFromValue(obj, this);
      if (this._cache.back === guidFor(fromValue)) { return; }
      this._cache.fwd = guidFor(fromValue);

      toValue = getToValue(obj, this);
    } else if (direction === 'back') {
      toValue = getToValue(obj, this);
      if (this._cache.fwd === guidFor(toValue)) { return; }
      this._cache.back = guidFor(toValue);

      fromValue = getFromValue(obj, this);
    }

    fromValue = getTransformedValue(this, fromValue, obj, 'to');
    toValue = getTransformedValue(this, toValue, obj, 'from');

    if (toValue === fromValue) { return; }

    // if we're synchronizing from the remote object...
    if (direction === 'fwd') {
      if (log) { Ember.Logger.log(' ', this.toString(), toValue, '->', fromValue, obj); }
      Ember.trySetPath(Ember.isGlobalPath(toPath) ? window : obj, toPath, fromValue);

    // if we're synchronizing *to* the remote object
    } else if (direction === 'back') {// && !this._oneWay) {
      if (log) { Ember.Logger.log(' ', this.toString(), toValue, '<-', fromValue, obj); }
      Ember.trySetPath(Ember.isGlobalPath(fromPath) ? window : obj, fromPath, toValue);
    }
  }

};

/** @private */
function mixinProperties(to, from) {
  for (var key in from) {
    if (from.hasOwnProperty(key)) {
      to[key] = from[key];
    }
  }
}

mixinProperties(Binding,
/** @scope Ember.Binding */ {

  /**
    @see Ember.Binding.prototype.from
  */
  from: function() {
    var C = this, binding = new C();
    return binding.from.apply(binding, arguments);
  },

  /**
    @see Ember.Binding.prototype.to
  */
  to: function() {
    var C = this, binding = new C();
    return binding.to.apply(binding, arguments);
  },

  /**
    @see Ember.Binding.prototype.oneWay
  */
  oneWay: function(from, flag) {
    var C = this, binding = new C(null, from);
    return binding.oneWay(flag);
  },

  /**
    @see Ember.Binding.prototype.single
  */
  single: function(from) {
    var C = this, binding = new C(null, from);
    return binding.single();
  },

  /**
    @see Ember.Binding.prototype.multiple
  */
  multiple: function(from) {
    var C = this, binding = new C(null, from);
    return binding.multiple();
  },

  /**
    @see Ember.Binding.prototype.transform
  */
  transform: function(func) {
    var C = this, binding = new C();
    return binding.transform(func);
  },

  /**
    @see Ember.Binding.prototype.notEmpty
  */
  notEmpty: function(from, placeholder) {
    var C = this, binding = new C(null, from);
    return binding.notEmpty(placeholder);
  },

  /**
    @see Ember.Binding.prototype.bool
  */
  bool: function(from) {
    var C = this, binding = new C(null, from);
    return binding.bool();
  },

  /**
    @see Ember.Binding.prototype.not
  */
  not: function(from) {
    var C = this, binding = new C(null, from);
    return binding.not();
  },

  /**
    Adds a transform that forwards the logical 'AND' of values at 'pathA' and
    'pathB' whenever either source changes. Note that the transform acts
    strictly as a one-way binding, working only in the direction

        'pathA' AND 'pathB' --> value  (value returned is the result of ('pathA' && 'pathB'))

    Usage example where a delete button's `isEnabled` value is determined by
    whether something is selected in a list and whether the current user is
    allowed to delete:

        deleteButton: Ember.ButtonView.design({
          isEnabledBinding: Ember.Binding.and('MyApp.itemsController.hasSelection', 'MyApp.userController.canDelete')
        })

    @param {String} pathA The first part of the conditional
    @param {String} pathB The second part of the conditional
  */
  and: function(pathA, pathB) {
    var C = this, binding = new C(null, pathA).oneWay();
    binding._operand = pathB;
    binding._operation = AND_OPERATION;
    return binding;
  },

  /**
    Adds a transform that forwards the 'OR' of values at 'pathA' and
    'pathB' whenever either source changes. Note that the transform acts
    strictly as a one-way binding, working only in the direction

        'pathA' AND 'pathB' --> value  (value returned is the result of ('pathA' || 'pathB'))

    @param {String} pathA The first part of the conditional
    @param {String} pathB The second part of the conditional
  */
  or: function(pathA, pathB) {
    var C = this, binding = new C(null, pathA).oneWay();
    binding._operand = pathB;
    binding._operation = OR_OPERATION;
    return binding;
  }

});

/**
  @class

  A binding simply connects the properties of two objects so that whenever the
  value of one property changes, the other property will be changed also. You
  do not usually work with Binding objects directly but instead describe
  bindings in your class definition using something like:

        valueBinding: "MyApp.someController.title"

  This will create a binding from `MyApp.someController.title` to the `value`
  property of your object instance automatically. Now the two values will be
  kept in sync.

  ## Customizing Your Bindings

  In addition to synchronizing values, bindings can also perform some basic
  transforms on values. These transforms can help to make sure the data fed
  into one object always meets the expectations of that object regardless of
  what the other object outputs.

  To customize a binding, you can use one of the many helper methods defined
  on Ember.Binding like so:

        valueBinding: Ember.Binding.single("MyApp.someController.title")

  This will create a binding just like the example above, except that now the
  binding will convert the value of `MyApp.someController.title` to a single
  object (removing any arrays) before applying it to the `value` property of
  your object.

  You can also chain helper methods to build custom bindings like so:

        valueBinding: Ember.Binding.single("MyApp.someController.title").notEmpty("(EMPTY)")

  This will force the value of MyApp.someController.title to be a single value
  and then check to see if the value is "empty" (null, undefined, empty array,
  or an empty string). If it is empty, the value will be set to the string
  "(EMPTY)".

  ## One Way Bindings

  One especially useful binding customization you can use is the `oneWay()`
  helper. This helper tells Ember that you are only interested in
  receiving changes on the object you are binding from. For example, if you
  are binding to a preference and you want to be notified if the preference
  has changed, but your object will not be changing the preference itself, you
  could do:

        bigTitlesBinding: Ember.Binding.oneWay("MyApp.preferencesController.bigTitles")

  This way if the value of MyApp.preferencesController.bigTitles changes the
  "bigTitles" property of your object will change also. However, if you
  change the value of your "bigTitles" property, it will not update the
  preferencesController.

  One way bindings are almost twice as fast to setup and twice as fast to
  execute because the binding only has to worry about changes to one side.

  You should consider using one way bindings anytime you have an object that
  may be created frequently and you do not intend to change a property; only
  to monitor it for changes. (such as in the example above).

  ## Adding Custom Transforms

  In addition to using the standard helpers provided by Ember, you can
  also defined your own custom transform functions which will be used to
  convert the value. To do this, just define your transform function and add
  it to the binding with the transform() helper. The following example will
  not allow Integers less than ten. Note that it checks the value of the
  bindings and allows all other values to pass:

        valueBinding: Ember.Binding.transform(function(value, binding) {
          return ((Ember.typeOf(value) === 'number') && (value < 10)) ? 10 : value;
        }).from("MyApp.someController.value")

  If you would like to instead use this transform on a number of bindings,
  you can also optionally add your own helper method to Ember.Binding. This
  method should simply return the value of `this.transform()`. The example
  below adds a new helper called `notLessThan()` which will limit the value to
  be not less than the passed minimum:

      Ember.Binding.reopen({
        notLessThan: function(minValue) {
          return this.transform(function(value, binding) {
            return ((Ember.typeOf(value) === 'number') && (value < minValue)) ? minValue : value;
          });
        }
      });

  You could specify this in your core.js file, for example. Then anywhere in
  your application you can use it to define bindings like so:

        valueBinding: Ember.Binding.from("MyApp.someController.value").notLessThan(10)

  Also, remember that helpers are chained so you can use your helper along
  with any other helpers. The example below will create a one way binding that
  does not allow empty values or values less than 10:

        valueBinding: Ember.Binding.oneWay("MyApp.someController.value").notEmpty().notLessThan(10)

  Finally, it's also possible to specify bi-directional transforms. To do this,
  you can pass a hash to `transform` with `to` and `from`. In the following
  example, we are expecting a lowercase string that we want to transform to
  uppercase.

        valueBinding: Ember.Binding.transform({
          to:   function(value, binding) { return value.toUpperCase(); },
          from: function(value, binding) { return value.toLowerCase(); }

  ## How to Manually Adding Binding

  All of the examples above show you how to configure a custom binding, but
  the result of these customizations will be a binding template, not a fully
  active binding. The binding will actually become active only when you
  instantiate the object the binding belongs to. It is useful however, to
  understand what actually happens when the binding is activated.

  For a binding to function it must have at least a "from" property and a "to"
  property. The from property path points to the object/key that you want to
  bind from while the to path points to the object/key you want to bind to.

  When you define a custom binding, you are usually describing the property
  you want to bind from (such as "MyApp.someController.value" in the examples
  above). When your object is created, it will automatically assign the value
  you want to bind "to" based on the name of your binding key. In the
  examples above, during init, Ember objects will effectively call
  something like this on your binding:

        binding = Ember.Binding.from(this.valueBinding).to("value");

  This creates a new binding instance based on the template you provide, and
  sets the to path to the "value" property of the new object. Now that the
  binding is fully configured with a "from" and a "to", it simply needs to be
  connected to become active. This is done through the connect() method:

        binding.connect(this);

  Note that when you connect a binding you pass the object you want it to be
  connected to.  This object will be used as the root for both the from and
  to side of the binding when inspecting relative paths.  This allows the
  binding to be automatically inherited by subclassed objects as well.

  Now that the binding is connected, it will observe both the from and to side
  and relay changes.

  If you ever needed to do so (you almost never will, but it is useful to
  understand this anyway), you could manually create an active binding by
  using the Ember.bind() helper method. (This is the same method used by
  to setup your bindings on objects):

        Ember.bind(MyApp.anotherObject, "value", "MyApp.someController.value");

  Both of these code fragments have the same effect as doing the most friendly
  form of binding creation like so:

        MyApp.anotherObject = Ember.Object.create({
          valueBinding: "MyApp.someController.value",

          // OTHER CODE FOR THIS OBJECT...

        });

  Ember's built in binding creation method makes it easy to automatically
  create bindings for you. You should always use the highest-level APIs
  available, even if you understand how to it works underneath.

  @since Ember 0.9
*/
Ember.Binding = Binding;

/**
  Global helper method to create a new binding.  Just pass the root object
  along with a to and from path to create and connect the binding.  The new
  binding object will be returned which you can further configure with
  transforms and other conditions.

  @param {Object} obj
    The root object of the transform.

  @param {String} to
    The path to the 'to' side of the binding.  Must be relative to obj.

  @param {String} from
    The path to the 'from' side of the binding.  Must be relative to obj or
    a global path.

  @returns {Ember.Binding} binding instance
*/
Ember.bind = function(obj, to, from) {
  return new Ember.Binding(to, from).connect(obj);
};

Ember.oneWay = function(obj, to, from) {
  return new Ember.Binding(to, from).oneWay().connect(obj);
};<|MERGE_RESOLUTION|>--- conflicted
+++ resolved
@@ -147,16 +147,10 @@
   return getPath(isGlobalPath(path) ? window : obj, path);
 }
 
-<<<<<<< HEAD
-/** @private */
-function getTransformedFromValue(obj, binding) {
-  var operation = binding._operation,
-      fromValue;
-=======
+/** @private */
 function getFromValue(obj, binding) {
   var operation = binding._operation;
 
->>>>>>> 626d23f6
   if (operation) {
     return operation(obj, binding._from, binding._operand);
   } else {
@@ -164,15 +158,9 @@
   }
 }
 
-<<<<<<< HEAD
-/** @private */
-function getTransformedToValue(obj, binding) {
-  var toValue = getPath(obj, binding._to);
-  return getTransformedValue(binding, toValue, obj, 'from');
-=======
+/** @private */
 function getToValue(obj, binding) {
   return getPath(obj, binding._to);
->>>>>>> 626d23f6
 }
 
 /** @private */
