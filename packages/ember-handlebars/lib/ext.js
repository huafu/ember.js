--- conflicted
+++ resolved
@@ -179,13 +179,7 @@
 
   Ember.assert("`blockHelperMissing` was invoked without a helper name, which is most likely due to a mismatch between the version of Ember.js you're running now and the one used to precompile your templates. Please make sure the version of `ember-handlebars-compiler` you're using is up to date.", path);
 
-<<<<<<< HEAD
-    Ember.assert("`blockHelperMissing` was invoked without a helper name, which is most likely due to a mismatch between the version of Ember.js you're running now and the one used to precompile your templates. Please make sure the version of `ember-handlebars-compiler` you're using is up to date.", path);
-
-    var helper = Ember.Handlebars.resolveHelper(options.data.view.container, path);
-=======
   var helper = Ember.Handlebars.resolveHelper(options.data.view.container, path);
->>>>>>> dd9434a7
 
   if (helper) {
     return helper.apply(this, slice.call(arguments, 1));
