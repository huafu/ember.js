var oldInitializers, app;
var indexOf = Ember.ArrayPolyfills.indexOf;

module("Ember.Application initializers", {
  setup: function() {
  },

  teardown: function() {
    if (app) {
      Ember.run(function() { app.destroy(); });
    }
  }
});

test("initializers can be registered in a specified order", function() {
  var order = [];
  var Application = Ember.Application.extend();
  Application.initializer({
    name: 'fourth',
    after: 'third',
    initialize: function(container) {
      order.push('fourth');
    }
  });

  Application.initializer({
    name: 'second',
    before: 'third',
    initialize: function(container) {
      order.push('second');
    }
  });

  Application.initializer({
    name: 'fifth',
    after: 'fourth',
    initialize: function(container) {
      order.push('fifth');
    }
  });

  Application.initializer({
    name: 'first',
    before: 'second',
    initialize: function(container) {
      order.push('first');
    }
  });

  Application.initializer({
    name: 'third',
    initialize: function(container) {
      order.push('third');
    }
  });

  Ember.run(function() {
    app = Application.create({
      router: false,
      rootElement: '#qunit-fixture'
    });
  });

  deepEqual(order, ['first', 'second', 'third', 'fourth', 'fifth']);
});

test("initializers can have multiple dependencies", function () {
  var order = [],
      a = {
        name: "a",
        before: "b",
        initialize: function(container) {
          order.push('a');
        }
      },
      b = {
        name: "b",
        initialize: function(container) {
          order.push('b');
        }
      },
      c = {
        name: "c",
        after: "b",
        initialize: function(container) {
          order.push('c');
        }
      },
      afterB = {
        name: "after b",
        after: "b",
        initialize: function(container) {
          order.push("after b");
        }
      },
      afterC = {
        name: "after c",
        after: "c",
        initialize: function(container) {
          order.push("after c");
        }
      };
  Ember.Application.initializer(b);
  Ember.Application.initializer(a);
  Ember.Application.initializer(afterC);
  Ember.Application.initializer(afterB);
  Ember.Application.initializer(c);

  Ember.run(function() {
    app = Ember.Application.create({
      router: false,
      rootElement: '#qunit-fixture'
    });
  });

  ok(indexOf.call(order, a.name) < indexOf.call(order, b.name), 'a < b');
  ok(indexOf.call(order, b.name) < indexOf.call(order, c.name), 'b < c');
  ok(indexOf.call(order, b.name) < indexOf.call(order, afterB.name), 'b < afterB');
  ok(indexOf.call(order, c.name) < indexOf.call(order, afterC.name), 'c < afterC');
});

test("initializers set on Application subclasses should not be shared between apps", function(){
  var firstInitializerRunCount = 0, secondInitializerRunCount = 0;
  var FirstApp = Ember.Application.extend();
  FirstApp.initializer({
    name: 'first',
    initialize: function(container) {
      firstInitializerRunCount++;
    }
  });
  var SecondApp = Ember.Application.extend();
  SecondApp.initializer({
    name: 'second',
    initialize: function(container) {
      secondInitializerRunCount++;
    }
  });
  Ember.$('#qunit-fixture').html('<div id="first"></div><div id="second"></div>');
  Ember.run(function() {
    var firstApp = FirstApp.create({
      router: false,
      rootElement: '#qunit-fixture #first'
    });
  });
  equal(firstInitializerRunCount, 1, 'first initializer only was run');
  equal(secondInitializerRunCount, 0, 'first initializer only was run');
  Ember.run(function() {
    var secondApp = SecondApp.create({
      router: false,
      rootElement: '#qunit-fixture #second'
    });
  });
  equal(firstInitializerRunCount, 1, 'second initializer only was run');
  equal(secondInitializerRunCount, 1, 'second initializer only was run');
});

test("initializers are concatenated", function(){
  var firstInitializerRunCount = 0, secondInitializerRunCount = 0;
  var FirstApp = Ember.Application.extend();
  FirstApp.initializer({
    name: 'first',
    initialize: function(container) {
      firstInitializerRunCount++;
    }
  });

  var SecondApp = FirstApp.extend();
  SecondApp.initializer({
    name: 'second',
    initialize: function(container) {
      secondInitializerRunCount++;
    }
  });

  Ember.$('#qunit-fixture').html('<div id="first"></div><div id="second"></div>');
  Ember.run(function() {
    var firstApp = FirstApp.create({
      router: false,
      rootElement: '#qunit-fixture #first'
    });
  });
  equal(firstInitializerRunCount, 1, 'first initializer only was run when base class created');
  equal(secondInitializerRunCount, 0, 'first initializer only was run when base class created');
  firstInitializerRunCount = 0;
  Ember.run(function() {
    var secondApp = SecondApp.create({
      router: false,
      rootElement: '#qunit-fixture #second'
    });
  });
  equal(firstInitializerRunCount, 1, 'first initializer was run when subclass created');
  equal(secondInitializerRunCount, 1, 'second initializers was run when subclass created');
});

<<<<<<< HEAD
test("initializers set on Application subclasses should not be shared between apps", function(){
  var firstInitializerRunCount = 0, secondInitializerRunCount = 0;
  var FirstApp = Ember.Application.extend();
  FirstApp.initializer({
    name: 'first',
    initialize: function(container) {
      firstInitializerRunCount++;
    }
  });
  var SecondApp = Ember.Application.extend();
  SecondApp.initializer({
    name: 'second',
    initialize: function(container) {
      secondInitializerRunCount++;
    }
  });
  Ember.$('#qunit-fixture').html('<div id="first"></div><div id="second"></div>');
  Ember.run(function() {
    var firstApp = FirstApp.create({
      router: false,
      rootElement: '#qunit-fixture #first'
    });
  });
  equal(firstInitializerRunCount, 1, 'first initializer only was run');
  equal(secondInitializerRunCount, 0, 'first initializer only was run');
  Ember.run(function() {
    var secondApp = SecondApp.create({
      router: false,
      rootElement: '#qunit-fixture #second'
    });
  });
  equal(firstInitializerRunCount, 1, 'second initializer only was run');
  equal(secondInitializerRunCount, 1, 'second initializer only was run');
=======
test("initializers are per-app", function(){
  expect(0);
  var FirstApp = Ember.Application.extend();
  FirstApp.initializer({
    name: 'shouldNotCollide',
    initialize: function(container) {}
  });

  var SecondApp = Ember.Application.extend();
  SecondApp.initializer({
    name: 'shouldNotCollide',
    initialize: function(container) {}
  });
>>>>>>> 3bc748ed
});<|MERGE_RESOLUTION|>--- conflicted
+++ resolved
@@ -192,41 +192,6 @@
   equal(secondInitializerRunCount, 1, 'second initializers was run when subclass created');
 });
 
-<<<<<<< HEAD
-test("initializers set on Application subclasses should not be shared between apps", function(){
-  var firstInitializerRunCount = 0, secondInitializerRunCount = 0;
-  var FirstApp = Ember.Application.extend();
-  FirstApp.initializer({
-    name: 'first',
-    initialize: function(container) {
-      firstInitializerRunCount++;
-    }
-  });
-  var SecondApp = Ember.Application.extend();
-  SecondApp.initializer({
-    name: 'second',
-    initialize: function(container) {
-      secondInitializerRunCount++;
-    }
-  });
-  Ember.$('#qunit-fixture').html('<div id="first"></div><div id="second"></div>');
-  Ember.run(function() {
-    var firstApp = FirstApp.create({
-      router: false,
-      rootElement: '#qunit-fixture #first'
-    });
-  });
-  equal(firstInitializerRunCount, 1, 'first initializer only was run');
-  equal(secondInitializerRunCount, 0, 'first initializer only was run');
-  Ember.run(function() {
-    var secondApp = SecondApp.create({
-      router: false,
-      rootElement: '#qunit-fixture #second'
-    });
-  });
-  equal(firstInitializerRunCount, 1, 'second initializer only was run');
-  equal(secondInitializerRunCount, 1, 'second initializer only was run');
-=======
 test("initializers are per-app", function(){
   expect(0);
   var FirstApp = Ember.Application.extend();
@@ -240,5 +205,4 @@
     name: 'shouldNotCollide',
     initialize: function(container) {}
   });
->>>>>>> 3bc748ed
 });