GIT
  remote: https://github.com/emberjs/ember-dev.git
<<<<<<< HEAD
  revision: 353847a384c64ed7662419136a7aaaf39e9e7aa5
=======
  revision: 81d5486f625051710682711de177056885e64fce
>>>>>>> dd9434a7
  branch: master
  specs:
    ember-dev (0.1)
      aws-sdk
      colored
      execjs
      grit
      kicker
      puma
      rack
      rake-pipeline (~> 0.8.0)
      rake-pipeline-web-filters (~> 0.7.0)
      uglifier

GIT
  remote: https://github.com/livingsocial/rake-pipeline.git
  revision: a75d96fbadcc659a35a0ae59212e0bc60b58cc54
  specs:
    rake-pipeline (0.8.0)
      json
      rake (~> 10.1.0)
      thor

PATH
  remote: .
  specs:
<<<<<<< HEAD
    ember-source (1.2.0.pre)
      handlebars-source (= 1.1.1)
=======
    ember-source (1.3.0.beta.1.canary)
      handlebars-source (~> 1.1.2)
>>>>>>> dd9434a7

GEM
  remote: https://rubygems.org/
  specs:
<<<<<<< HEAD
    aws-sdk (1.22.1)
=======
    aws-sdk (1.24.0)
>>>>>>> dd9434a7
      json (~> 1.4)
      nokogiri (>= 1.4.4, < 1.6.0)
      uuidtools (~> 2.1)
    celluloid (0.15.2)
      timers (~> 1.1.0)
    colored (1.2)
    diff-lcs (1.2.4)
    execjs (2.0.2)
    ffi (1.9.3)
    grit (2.5.0)
      diff-lcs (~> 1.1)
      mime-types (~> 1.15)
      posix-spawn (~> 0.3.6)
<<<<<<< HEAD
    handlebars-source (1.1.1)
=======
    handlebars-source (1.1.2)
>>>>>>> dd9434a7
    json (1.8.1)
    kicker (2.6.1)
      listen
    listen (2.2.0)
      celluloid (>= 0.15.2)
      rb-fsevent (>= 0.9.3)
      rb-inotify (>= 0.9)
    mime-types (1.25)
    nokogiri (1.5.10)
    posix-spawn (0.3.6)
    puma (2.6.0)
      rack (>= 1.1, < 2.0)
    rack (1.5.2)
    rake (10.1.0)
    rake-pipeline-web-filters (0.7.0)
      rack
      rake-pipeline (~> 0.6)
    rb-fsevent (0.9.3)
    rb-inotify (0.9.2)
      ffi (>= 0.5.0)
    thor (0.18.1)
    timers (1.1.0)
    uglifier (2.3.0)
      execjs (>= 0.3.0)
      json (>= 1.8.0)
    uuidtools (2.1.4)

PLATFORMS
  ruby

DEPENDENCIES
  ember-dev!
  ember-source!
  rake-pipeline!<|MERGE_RESOLUTION|>--- conflicted
+++ resolved
@@ -1,10 +1,6 @@
 GIT
   remote: https://github.com/emberjs/ember-dev.git
-<<<<<<< HEAD
-  revision: 353847a384c64ed7662419136a7aaaf39e9e7aa5
-=======
   revision: 81d5486f625051710682711de177056885e64fce
->>>>>>> dd9434a7
   branch: master
   specs:
     ember-dev (0.1)
@@ -31,22 +27,13 @@
 PATH
   remote: .
   specs:
-<<<<<<< HEAD
-    ember-source (1.2.0.pre)
-      handlebars-source (= 1.1.1)
-=======
     ember-source (1.3.0.beta.1.canary)
       handlebars-source (~> 1.1.2)
->>>>>>> dd9434a7
 
 GEM
   remote: https://rubygems.org/
   specs:
-<<<<<<< HEAD
-    aws-sdk (1.22.1)
-=======
     aws-sdk (1.24.0)
->>>>>>> dd9434a7
       json (~> 1.4)
       nokogiri (>= 1.4.4, < 1.6.0)
       uuidtools (~> 2.1)
@@ -60,11 +47,7 @@
       diff-lcs (~> 1.1)
       mime-types (~> 1.15)
       posix-spawn (~> 0.3.6)
-<<<<<<< HEAD
-    handlebars-source (1.1.1)
-=======
     handlebars-source (1.1.2)
->>>>>>> dd9434a7
     json (1.8.1)
     kicker (2.6.1)
       listen
